#!/usr/bin/env python3

import requests
import logging

import astropy.units as u
from astropy.units import cds
from astropy.table import Table
from astropy.time import Time, TimeISO, TimeDelta

from pocs.utils.messaging import PanMessaging
from . import load_config
from weather_abstract import WeatherAbstract
from weather_abstract import get_mongodb


class MixedUpTime(TimeISO):

    """
    Subclass the astropy.time.TimeISO time format to handle the mixed up
    American style time format that the AAT met system uses.
    """

    name= 'mixed_up_time'
    subfmts = (('date_hms',
                '%m-%d-%Y %H:%M:%S',
                '{mon:02d}-{day:02d}-{year:d} {hour:02d}:{min:02d}:{sec:02d}'),
               ('date_hm',
                '%m-%d-%Y %H:%M',
                '{mon:02d}-{day:02d}-{year:d} {hour:02d}:{min:02d}'),
               ('date',
                '%m-%d-%Y',
                '{mon:02d}-{day:02d}-{year:d}'))

# -----------------------------------------------------------------------------
# External weather data class
# -----------------------------------------------------------------------------
class WeatherData(WeatherAbstract):

    """ Gets AAT weather data from  http://site.aao.gov.au/AATdatabase/met.html

    Turns the weather data into a useable and meaningful table whose columns are the
    entries of the data. The table only features one row (Excluding the title row)
    which has the numerical data of all the entries.

    The data is then compared with specified parameters and if the data is not within
    the parameters then the safety condition of that entry is defined as False, i.e.
    not safe.
    Data is also given the weather condition, for example if the wind value is greater
    that the one specified the weather condition will be 'windy'.

    Once all the required data has been defined and given conditions, it will then
    decide if the system is safe. If one value is False then the safety condition of
    the system is False. All entries must be True so that the safety condition can
    return True.

    The final conditions and values are then sent to the dome controller to either
    leave, open or close the dome. They are also saved in a database so that previous
    entries can be retrived.
    """

    def __init__(self, use_mongo=True):
        WeatherAbstract.__init__(self, use_mongo=True)

        self.logger = logging.getLogger(self.cfg.get('product_2', 'product-unknown'))
        self.logger.setLevel(logging.INFO)

        self.lcl_cfg = self.local_config['weather']['data']
        self.max_age = TimeDelta(self.lcl_cfg.get('max_age', 60.), format='sec')

        self.table_data = None

    def send_message(self, msg, channel='weather'):
        super().send_message()

    def capture(self, use_mongo=False, send_message=False, **kwargs):
        self.logger.debug("Updating weather data")

        data = {}

        self.table_data = self.fetch_met_data()
        col_names = self.lcl_cfg.get('column_names')
        for i in range(0, len('col_names')):
            data[col_names[i]] = self.table_data[col_names[i]][0]

<<<<<<< HEAD
        # Make Safety Decision
        self.safe_dict = self.make_safety_decision(data)

        data['Safe'] = self.safe_dict['Safe']
        data['Sky condition'] = self.safe_dict['Sky']
        data['Wind condition'] = self.safe_dict['Wind']
        data['Gust condition'] = self.safe_dict['Gust']
        data['Rain condition'] = self.safe_dict['Rain']

        # Store current weather
        self.weather_entries.append(data)

        if send_message:
            self.send_message({'data': data}, channel='weather')

        if use_mongo:
            self.db.insert_current('weather', data)

        return data

    # decide whether the weather conditions are safe or unsafe
    def make_safety_decision(self, current_values):
        self.logger.debug('Making safety decision with {}'.format(self.lcl_cfg.get('name')))
=======
        return data

    def make_safety_decision(self, ):
        super.make_safety_decision()
>>>>>>> 095abd78
        self.logger.debug('Found {} weather data entries in last {:.0f} minutes'.format(
            len(self.weather_entries), self.safety_delay))

        safe = False
        data['Product'] = self.cfg.get('product_2')

        # Tuple with condition,safety
<<<<<<< HEAD
        cloud = self._get_cloud_safety(current_values)

        try:
            wind, gust = self._get_wind_safety(current_values)
        except Exception as e:
            self.logger.warning('Problem getting wind safety: {}'.format(e))
            wind = ['N/A']
            gust = ['N/A']

        rain = self._get_rain_safety(current_values)

        safe = cloud[1] and wind[1] and gust[1] and rain[1]
=======
        cloud = self._get_cloud_safety()
        wind, gust = self._get_wind_safety()
        rain = self._get_rain_safety()
>>>>>>> 095abd78

        safe = cloud[1] & wind[1] & gust[1] & rain[1]
        self.logger.debug('Weather Safe: {}'.format(safe))

        return {'Safe': safe,
                'Sky': cloud[0],
                'Wind': wind[0],
                'Gust': gust[0],
                'Rain': rain[0]}

    def fetch_met_data(self):
        try:
            cache_age = Time.now() - self._met_data['Time (UTC)'][0] * 86400
        except AttributeError:
            cache_age = self.lcl_cfg.get('cache_age', 1.382e10) * u.year

        if cache_age > self.max_age:
            # Download met data file
            m = requests.get(self.lcl_cfg.get('link'))
            # Remove the annoying " and newline between the date and time
            met = m.text.replace('."\n',' ')
            # Remove the " before the date
            met = met.replace('" ', '')

            # Parse the tab delimited met data into a Table
            t = Table.read(met, format='ascii.no_header', delimiter='\t',
                                names=self.lcl_cfg.get('column_names'))

            # Convert time strings to Time
            t['Time (UTC)'] = Time(t['Time (UTC)'], format='mixed_up_time')
            # Change string format to ISO
            t['Time (UTC)'].format = 'iso'
            # Convert from AAT standard time to UTC
            t['Time (UTC)'] = t['Time (UTC)'] - 10 * u.hour

            col_names = self.lcl_cfg.get('column_names')
            col_units = self.lcl_cfg.get('column_units')
            # Set units for items that have them
            for i in range(1, len('col_names')):
                t[col_names[i]].unit = col_units[i]

            self._met_data = t

        return self._met_data

<<<<<<< HEAD
    # check cloud condition
    def _get_cloud_safety(self, current_values):
            safety_delay = self.safety_delay

            entries = self.weather_entries
            threshold_cloudy = self.cfg.get('threshold_cloudy', -22.5)
            threshold_very_cloudy = self.cfg.get('threshold_very_cloudy', -15.)
=======
    def _get_cloud_safety(self):
        entries = self.fetch_met_data()

        sky_diff = entries[self.lcl_cfg.get('sky_ambient')]
        sky_diff_u = entries[self.lcl_cfg.get('sky_ambient_uncertainty', 0)]
>>>>>>> 095abd78

        max_sky_diff = sky_diff + sky_diff_u
        last_cloud = sky_diff

<<<<<<< HEAD
            if len(sky_amb) == 0:
                print(' UNSAFE: no sky temperatures found')
                sky_safe = False
                cloud_condition = 'Unknown'
            else:
                if (sky_amb + sky_amb_u) > threshold_cloudy:
                    self.logger.debug(' UNSAFE: Cloudy in last {:.0f} min. Max sky amb {:.1f} C'.format(
                                      safety_delay, sky_amb + sky_amb_u))
                    sky_safe = False
                else:
                    sky_safe = True

                    if sky_amb > threshold_very_cloudy:
                        cloud_condition = 'Very Cloudy'
                    elif sky_amb > threshold_cloudy:
                        cloud_condition = 'Cloudy'
                    else:
                        cloud_condition = 'Clear'
                        self.logger.debug(' Cloud Condition: {} (Sky-Amb={:.1f} C)'.format(
                                          cloud_condition, sky_amb))

            return cloud_condition, sky_safe

    # check wind and gust conditions
    def _get_wind_safety(self, current_values):
            safety_delay = self.safety_delay
            entries = self.weather_entries
=======
        super._get_cloud_safety()
>>>>>>> 095abd78

        return cloud_condition, sky_safe

    def _get_wind_safety(self):
        entries = self.fetch_met_data()

        # Wind (average and gusts)
        wind_speed = entries[self.lcl_cfg.get('average_wind_speed')]
        wind_gust = entries[self.lcl_cfg.get('maximum_wind_gust')]

        super._get_wind_safety()

<<<<<<< HEAD
            if len(wind_speed) == 0:
                self.logger.debug(' UNSAFE: no average wind speed readings found')
                wind_safe = False
                wind_condition = 'Unknown'
            else:
                # Windy?
                if wind_speed > threshold_very_windy:
                    self.logger.debug(' UNSAFE:  Very windy in last {:.0f} min. Average wind speed {:.1f} kph'.format(
                                      safety_delay, wind_speed))
                    wind_safe = False
                else:
                    wind_safe = True

                if wind_speed > threshold_very_windy:
                    wind_condition = 'Very Windy'
                elif wind_speed > threshold_windy:
                    wind_condition = 'Windy'
                else:
                    wind_condition = 'Calm'
                    self.logger.debug('Wind Condition: {} ({:.1f} km/h)'.format(
                                      wind_condition, wind_speed))

                # Gusty?
                if wind_gust > threshold_very_gusty:
                    self.logger.debug(' UNSAFE:  Very gusty in last {:.0f} min. Max gust speed {:.1f} kph'.format(
                                      safety_delay, wind_gust))
                    gust_safe = False
                else:
                    gust_safe = True

                if wind_gust > threshold_very_gusty:
                    gust_condition = 'Very Gusty'
                elif wind_gust > threshold_gusty:
                    gust_condition = 'Gusty'
                else:
                    gust_condition = 'Calm'

                self.logger.debug('Gust Condition: {} ({:.1f} km/h)'.format(
                                  gust_condition, wind_gust))

            return (wind_condition, wind_safe), (gust_condition, gust_safe)

    # check rain condition
    def _get_rain_alarm_safety(self, current_values):
        safety_delay = self.safety_delay
        entries = self.weather_entries
=======
        return (wind_condition, wind_safe), (gust_condition, gust_safe)

    def _get_rain_safety(self):
        super._get_rain_safety()
        entries = self.fetch_met_data()
>>>>>>> 095abd78

        threshold_rain = self.lcl_cfg.get('threshold_rain', 0)
        threshold_wet = self.lcl_cfg.get('threshold_wet', 0)

        # Rain
        rain_sensor = entries[self.lcl_cfg('rain_sensor')]
        rain_flag = entries[self.lcl_cfg('rain_flag')]
        wet_flag = entries[self.lcl_cfg('wet_flag')]

        if len(rain_sensor) == 0 and len(rain_flag) == 0 and len(wet_flag) == 0:
            rain_safe = False
            rain_condition = 'Unknown'
        else:
            # Check current values
            if rain_sensor > threshold_rain and rain_flag > threshold_rain:
                rain_condition = 'RAIN'
                rain_safe = False
            elif wet_flag > threshold_wet:
                rain_condition = 'WET'
                rain_safe = False
            else:
                rain_condition = 'NO RAIN'
                rain_safe = True

            self.logger.debug('Rain Condition: {}'.format(rain_condition))

        return rain_condition, rain_safe
<|MERGE_RESOLUTION|>--- conflicted
+++ resolved
@@ -1,328 +1,225 @@
-#!/usr/bin/env python3
-
-import requests
-import logging
-
-import astropy.units as u
-from astropy.units import cds
-from astropy.table import Table
-from astropy.time import Time, TimeISO, TimeDelta
-
-from pocs.utils.messaging import PanMessaging
-from . import load_config
-from weather_abstract import WeatherAbstract
-from weather_abstract import get_mongodb
-
-
-class MixedUpTime(TimeISO):
-
-    """
-    Subclass the astropy.time.TimeISO time format to handle the mixed up
-    American style time format that the AAT met system uses.
-    """
-
-    name= 'mixed_up_time'
-    subfmts = (('date_hms',
-                '%m-%d-%Y %H:%M:%S',
-                '{mon:02d}-{day:02d}-{year:d} {hour:02d}:{min:02d}:{sec:02d}'),
-               ('date_hm',
-                '%m-%d-%Y %H:%M',
-                '{mon:02d}-{day:02d}-{year:d} {hour:02d}:{min:02d}'),
-               ('date',
-                '%m-%d-%Y',
-                '{mon:02d}-{day:02d}-{year:d}'))
-
-# -----------------------------------------------------------------------------
-# External weather data class
-# -----------------------------------------------------------------------------
-class WeatherData(WeatherAbstract):
-
-    """ Gets AAT weather data from  http://site.aao.gov.au/AATdatabase/met.html
-
-    Turns the weather data into a useable and meaningful table whose columns are the
-    entries of the data. The table only features one row (Excluding the title row)
-    which has the numerical data of all the entries.
-
-    The data is then compared with specified parameters and if the data is not within
-    the parameters then the safety condition of that entry is defined as False, i.e.
-    not safe.
-    Data is also given the weather condition, for example if the wind value is greater
-    that the one specified the weather condition will be 'windy'.
-
-    Once all the required data has been defined and given conditions, it will then
-    decide if the system is safe. If one value is False then the safety condition of
-    the system is False. All entries must be True so that the safety condition can
-    return True.
-
-    The final conditions and values are then sent to the dome controller to either
-    leave, open or close the dome. They are also saved in a database so that previous
-    entries can be retrived.
-    """
-
-    def __init__(self, use_mongo=True):
-        WeatherAbstract.__init__(self, use_mongo=True)
-
-        self.logger = logging.getLogger(self.cfg.get('product_2', 'product-unknown'))
-        self.logger.setLevel(logging.INFO)
-
-        self.lcl_cfg = self.local_config['weather']['data']
-        self.max_age = TimeDelta(self.lcl_cfg.get('max_age', 60.), format='sec')
-
-        self.table_data = None
-
-    def send_message(self, msg, channel='weather'):
-        super().send_message()
-
-    def capture(self, use_mongo=False, send_message=False, **kwargs):
-        self.logger.debug("Updating weather data")
-
-        data = {}
-
-        self.table_data = self.fetch_met_data()
-        col_names = self.lcl_cfg.get('column_names')
-        for i in range(0, len('col_names')):
-            data[col_names[i]] = self.table_data[col_names[i]][0]
-
-<<<<<<< HEAD
-        # Make Safety Decision
-        self.safe_dict = self.make_safety_decision(data)
-
-        data['Safe'] = self.safe_dict['Safe']
-        data['Sky condition'] = self.safe_dict['Sky']
-        data['Wind condition'] = self.safe_dict['Wind']
-        data['Gust condition'] = self.safe_dict['Gust']
-        data['Rain condition'] = self.safe_dict['Rain']
-
-        # Store current weather
-        self.weather_entries.append(data)
-
-        if send_message:
-            self.send_message({'data': data}, channel='weather')
-
-        if use_mongo:
-            self.db.insert_current('weather', data)
-
-        return data
-
-    # decide whether the weather conditions are safe or unsafe
-    def make_safety_decision(self, current_values):
-        self.logger.debug('Making safety decision with {}'.format(self.lcl_cfg.get('name')))
-=======
-        return data
-
-    def make_safety_decision(self, ):
-        super.make_safety_decision()
->>>>>>> 095abd78
-        self.logger.debug('Found {} weather data entries in last {:.0f} minutes'.format(
-            len(self.weather_entries), self.safety_delay))
-
-        safe = False
-        data['Product'] = self.cfg.get('product_2')
-
-        # Tuple with condition,safety
-<<<<<<< HEAD
-        cloud = self._get_cloud_safety(current_values)
-
-        try:
-            wind, gust = self._get_wind_safety(current_values)
-        except Exception as e:
-            self.logger.warning('Problem getting wind safety: {}'.format(e))
-            wind = ['N/A']
-            gust = ['N/A']
-
-        rain = self._get_rain_safety(current_values)
-
-        safe = cloud[1] and wind[1] and gust[1] and rain[1]
-=======
-        cloud = self._get_cloud_safety()
-        wind, gust = self._get_wind_safety()
-        rain = self._get_rain_safety()
->>>>>>> 095abd78
-
-        safe = cloud[1] & wind[1] & gust[1] & rain[1]
-        self.logger.debug('Weather Safe: {}'.format(safe))
-
-        return {'Safe': safe,
-                'Sky': cloud[0],
-                'Wind': wind[0],
-                'Gust': gust[0],
-                'Rain': rain[0]}
-
-    def fetch_met_data(self):
-        try:
-            cache_age = Time.now() - self._met_data['Time (UTC)'][0] * 86400
-        except AttributeError:
-            cache_age = self.lcl_cfg.get('cache_age', 1.382e10) * u.year
-
-        if cache_age > self.max_age:
-            # Download met data file
-            m = requests.get(self.lcl_cfg.get('link'))
-            # Remove the annoying " and newline between the date and time
-            met = m.text.replace('."\n',' ')
-            # Remove the " before the date
-            met = met.replace('" ', '')
-
-            # Parse the tab delimited met data into a Table
-            t = Table.read(met, format='ascii.no_header', delimiter='\t',
-                                names=self.lcl_cfg.get('column_names'))
-
-            # Convert time strings to Time
-            t['Time (UTC)'] = Time(t['Time (UTC)'], format='mixed_up_time')
-            # Change string format to ISO
-            t['Time (UTC)'].format = 'iso'
-            # Convert from AAT standard time to UTC
-            t['Time (UTC)'] = t['Time (UTC)'] - 10 * u.hour
-
-            col_names = self.lcl_cfg.get('column_names')
-            col_units = self.lcl_cfg.get('column_units')
-            # Set units for items that have them
-            for i in range(1, len('col_names')):
-                t[col_names[i]].unit = col_units[i]
-
-            self._met_data = t
-
-        return self._met_data
-
-<<<<<<< HEAD
-    # check cloud condition
-    def _get_cloud_safety(self, current_values):
-            safety_delay = self.safety_delay
-
-            entries = self.weather_entries
-            threshold_cloudy = self.cfg.get('threshold_cloudy', -22.5)
-            threshold_very_cloudy = self.cfg.get('threshold_very_cloudy', -15.)
-=======
-    def _get_cloud_safety(self):
-        entries = self.fetch_met_data()
-
-        sky_diff = entries[self.lcl_cfg.get('sky_ambient')]
-        sky_diff_u = entries[self.lcl_cfg.get('sky_ambient_uncertainty', 0)]
->>>>>>> 095abd78
-
-        max_sky_diff = sky_diff + sky_diff_u
-        last_cloud = sky_diff
-
-<<<<<<< HEAD
-            if len(sky_amb) == 0:
-                print(' UNSAFE: no sky temperatures found')
-                sky_safe = False
-                cloud_condition = 'Unknown'
-            else:
-                if (sky_amb + sky_amb_u) > threshold_cloudy:
-                    self.logger.debug(' UNSAFE: Cloudy in last {:.0f} min. Max sky amb {:.1f} C'.format(
-                                      safety_delay, sky_amb + sky_amb_u))
-                    sky_safe = False
-                else:
-                    sky_safe = True
-
-                    if sky_amb > threshold_very_cloudy:
-                        cloud_condition = 'Very Cloudy'
-                    elif sky_amb > threshold_cloudy:
-                        cloud_condition = 'Cloudy'
-                    else:
-                        cloud_condition = 'Clear'
-                        self.logger.debug(' Cloud Condition: {} (Sky-Amb={:.1f} C)'.format(
-                                          cloud_condition, sky_amb))
-
-            return cloud_condition, sky_safe
-
-    # check wind and gust conditions
-    def _get_wind_safety(self, current_values):
-            safety_delay = self.safety_delay
-            entries = self.weather_entries
-=======
-        super._get_cloud_safety()
->>>>>>> 095abd78
-
-        return cloud_condition, sky_safe
-
-    def _get_wind_safety(self):
-        entries = self.fetch_met_data()
-
-        # Wind (average and gusts)
-        wind_speed = entries[self.lcl_cfg.get('average_wind_speed')]
-        wind_gust = entries[self.lcl_cfg.get('maximum_wind_gust')]
-
-        super._get_wind_safety()
-
-<<<<<<< HEAD
-            if len(wind_speed) == 0:
-                self.logger.debug(' UNSAFE: no average wind speed readings found')
-                wind_safe = False
-                wind_condition = 'Unknown'
-            else:
-                # Windy?
-                if wind_speed > threshold_very_windy:
-                    self.logger.debug(' UNSAFE:  Very windy in last {:.0f} min. Average wind speed {:.1f} kph'.format(
-                                      safety_delay, wind_speed))
-                    wind_safe = False
-                else:
-                    wind_safe = True
-
-                if wind_speed > threshold_very_windy:
-                    wind_condition = 'Very Windy'
-                elif wind_speed > threshold_windy:
-                    wind_condition = 'Windy'
-                else:
-                    wind_condition = 'Calm'
-                    self.logger.debug('Wind Condition: {} ({:.1f} km/h)'.format(
-                                      wind_condition, wind_speed))
-
-                # Gusty?
-                if wind_gust > threshold_very_gusty:
-                    self.logger.debug(' UNSAFE:  Very gusty in last {:.0f} min. Max gust speed {:.1f} kph'.format(
-                                      safety_delay, wind_gust))
-                    gust_safe = False
-                else:
-                    gust_safe = True
-
-                if wind_gust > threshold_very_gusty:
-                    gust_condition = 'Very Gusty'
-                elif wind_gust > threshold_gusty:
-                    gust_condition = 'Gusty'
-                else:
-                    gust_condition = 'Calm'
-
-                self.logger.debug('Gust Condition: {} ({:.1f} km/h)'.format(
-                                  gust_condition, wind_gust))
-
-            return (wind_condition, wind_safe), (gust_condition, gust_safe)
-
-    # check rain condition
-    def _get_rain_alarm_safety(self, current_values):
-        safety_delay = self.safety_delay
-        entries = self.weather_entries
-=======
-        return (wind_condition, wind_safe), (gust_condition, gust_safe)
-
-    def _get_rain_safety(self):
-        super._get_rain_safety()
-        entries = self.fetch_met_data()
->>>>>>> 095abd78
-
-        threshold_rain = self.lcl_cfg.get('threshold_rain', 0)
-        threshold_wet = self.lcl_cfg.get('threshold_wet', 0)
-
-        # Rain
-        rain_sensor = entries[self.lcl_cfg('rain_sensor')]
-        rain_flag = entries[self.lcl_cfg('rain_flag')]
-        wet_flag = entries[self.lcl_cfg('wet_flag')]
-
-        if len(rain_sensor) == 0 and len(rain_flag) == 0 and len(wet_flag) == 0:
-            rain_safe = False
-            rain_condition = 'Unknown'
-        else:
-            # Check current values
-            if rain_sensor > threshold_rain and rain_flag > threshold_rain:
-                rain_condition = 'RAIN'
-                rain_safe = False
-            elif wet_flag > threshold_wet:
-                rain_condition = 'WET'
-                rain_safe = False
-            else:
-                rain_condition = 'NO RAIN'
-                rain_safe = True
-
-            self.logger.debug('Rain Condition: {}'.format(rain_condition))
-
-        return rain_condition, rain_safe
+#!/usr/bin/env python3
+
+import requests
+import logging
+
+import astropy.units as u
+from astropy.units import cds
+from astropy.table import Table
+from astropy.time import Time, TimeISO, TimeDelta
+
+from pocs.utils.messaging import PanMessaging
+from . import load_config
+from weather_abstract import WeatherAbstract
+from weather_abstract import get_mongodb
+
+
+class MixedUpTime(TimeISO):
+
+    """
+    Subclass the astropy.time.TimeISO time format to handle the mixed up
+    American style time format that the AAT met system uses.
+    """
+
+    name= 'mixed_up_time'
+    subfmts = (('date_hms',
+                '%m-%d-%Y %H:%M:%S',
+                '{mon:02d}-{day:02d}-{year:d} {hour:02d}:{min:02d}:{sec:02d}'),
+               ('date_hm',
+                '%m-%d-%Y %H:%M',
+                '{mon:02d}-{day:02d}-{year:d} {hour:02d}:{min:02d}'),
+               ('date',
+                '%m-%d-%Y',
+                '{mon:02d}-{day:02d}-{year:d}'))
+
+# -----------------------------------------------------------------------------
+# External weather data class
+# -----------------------------------------------------------------------------
+class WeatherData(WeatherAbstract):
+
+    """ Gets AAT weather data from  http://site.aao.gov.au/AATdatabase/met.html
+
+    Turns the weather data into a useable and meaningful table whose columns are the
+    entries of the data. The table only features one row (Excluding the title row)
+    which has the numerical data of all the entries.
+
+    The data is then compared with specified parameters and if the data is not within
+    the parameters then the safety condition of that entry is defined as False, i.e.
+    not safe.
+    Data is also given the weather condition, for example if the wind value is greater
+    that the one specified the weather condition will be 'windy'.
+
+    Once all the required data has been defined and given conditions, it will then
+    decide if the system is safe. If one value is False then the safety condition of
+    the system is False. All entries must be True so that the safety condition can
+    return True.
+
+    The final conditions and values are then sent to the dome controller to either
+    leave, open or close the dome. They are also saved in a database so that previous
+    entries can be retrived.
+    """
+
+    def __init__(self, use_mongo=True):
+        WeatherAbstract.__init__(self, use_mongo=True)
+
+        self.logger = logging.getLogger(self.cfg.get('product_2', 'product-unknown'))
+        self.logger.setLevel(logging.INFO)
+
+        self.lcl_cfg = self.local_config['weather']['data']
+        self.max_age = TimeDelta(self.lcl_cfg.get('max_age', 60.), format='sec')
+
+        self.table_data = None
+
+    def send_message(self, msg, channel='weather'):
+        super().send_message()
+
+    def capture(self, use_mongo=False, send_message=False, **kwargs):
+        self.logger.debug("Updating weather data")
+
+        data = {}
+
+        self.table_data = self.fetch_met_data()
+        col_names = self.lcl_cfg.get('column_names')
+        for i in range(0, len('col_names')):
+            data[col_names[i]] = self.table_data[col_names[i]][0]
+
+        # Make Safety Decision
+        self.safe_dict = self.make_safety_decision(data)
+
+        data['Safe'] = self.safe_dict['Safe']
+        data['Sky condition'] = self.safe_dict['Sky']
+        data['Wind condition'] = self.safe_dict['Wind']
+        data['Gust condition'] = self.safe_dict['Gust']
+        data['Rain condition'] = self.safe_dict['Rain']
+
+        # Store current weather
+        self.weather_entries.append(data)
+
+        if send_message:
+            self.send_message({'data': data}, channel='weather')
+
+        if use_mongo:
+            self.db.insert_current('weather', data)
+
+        return data
+
+    def make_safety_decision(self, current_values):
+        self.logger.debug('Making safety decision with {}'.format(self.lcl_cfg.get('name')))
+        self.logger.debug('Found {} weather data entries in last {:.0f} minutes'.format(
+            len(self.weather_entries), self.safety_delay))
+
+        safe = False
+        data['Product'] = self.cfg.get('product_2')
+
+        # Tuple with condition,safety
+        cloud = self._get_cloud_safety(current_values)
+
+        try:
+            wind, gust = self._get_wind_safety(current_values)
+        except Exception as e:
+            self.logger.warning('Problem getting wind safety: {}'.format(e))
+            wind = ['N/A']
+            gust = ['N/A']
+
+        rain = self._get_rain_safety(current_values)
+
+        safe = cloud[1] & wind[1] & gust[1] & rain[1]
+        self.logger.debug('Weather Safe: {}'.format(safe))
+
+        return {'Safe': safe,
+                'Sky': cloud[0],
+                'Wind': wind[0],
+                'Gust': gust[0],
+                'Rain': rain[0]}
+
+    def fetch_met_data(self):
+        try:
+            cache_age = Time.now() - self._met_data['Time (UTC)'][0] * 86400
+        except AttributeError:
+            cache_age = self.lcl_cfg.get('cache_age', 1.382e10) * u.year
+
+        if cache_age > self.max_age:
+            # Download met data file
+            m = requests.get(self.lcl_cfg.get('link'))
+            # Remove the annoying " and newline between the date and time
+            met = m.text.replace('."\n',' ')
+            # Remove the " before the date
+            met = met.replace('" ', '')
+
+            # Parse the tab delimited met data into a Table
+            t = Table.read(met, format='ascii.no_header', delimiter='\t',
+                                names=self.lcl_cfg.get('column_names'))
+
+            # Convert time strings to Time
+            t['Time (UTC)'] = Time(t['Time (UTC)'], format='mixed_up_time')
+            # Change string format to ISO
+            t['Time (UTC)'].format = 'iso'
+            # Convert from AAT standard time to UTC
+            t['Time (UTC)'] = t['Time (UTC)'] - 10 * u.hour
+
+            col_names = self.lcl_cfg.get('column_names')
+            col_units = self.lcl_cfg.get('column_units')
+            # Set units for items that have them
+            for i in range(1, len('col_names')):
+                t[col_names[i]].unit = col_units[i]
+
+            self._met_data = t
+
+        return self._met_data
+
+    def _get_cloud_safety(self, current_values):
+            safety_delay = self.safety_delay
+
+            entries = self.weather_entries
+            threshold_cloudy = self.cfg.get('threshold_cloudy', -22.5)
+            threshold_very_cloudy = self.cfg.get('threshold_very_cloudy', -15.)
+
+        max_sky_diff = sky_diff + sky_diff_u
+        last_cloud = sky_diff
+
+        super._get_cloud_safety()
+
+        return cloud_condition, sky_safe
+
+    def _get_wind_safety(self, current_values):
+            safety_delay = self.safety_delay
+            entries = self.weather_entries
+
+        # Wind (average and gusts)
+        wind_speed = entries[self.lcl_cfg.get('average_wind_speed')]
+        wind_gust = entries[self.lcl_cfg.get('maximum_wind_gust')]
+
+        super._get_wind_safety()
+
+        return (wind_condition, wind_safe), (gust_condition, gust_safe)
+
+    def _get_rain_alarm_safety(self, current_values):
+        safety_delay = self.safety_delay
+        entries = self.weather_entries
+
+        threshold_rain = self.lcl_cfg.get('threshold_rain', 0)
+        threshold_wet = self.lcl_cfg.get('threshold_wet', 0)
+
+        # Rain
+        rain_sensor = entries[self.lcl_cfg('rain_sensor')]
+        rain_flag = entries[self.lcl_cfg('rain_flag')]
+        wet_flag = entries[self.lcl_cfg('wet_flag')]
+
+        if len(rain_sensor) == 0 and len(rain_flag) == 0 and len(wet_flag) == 0:
+            rain_safe = False
+            rain_condition = 'Unknown'
+        else:
+            # Check current values
+            if rain_sensor > threshold_rain and rain_flag > threshold_rain:
+                rain_condition = 'RAIN'
+                rain_safe = False
+            elif wet_flag > threshold_wet:
+                rain_condition = 'WET'
+                rain_safe = False
+            else:
+                rain_condition = 'NO RAIN'
+                rain_safe = True
+
+            self.logger.debug('Rain Condition: {}'.format(rain_condition))
+
+        return rain_condition, rain_safe